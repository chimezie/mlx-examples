import json
from functools import partial
from typing import List

from transformers import AutoTokenizer


class StreamingDetokenizer:
    """The streaming detokenizer interface so that we can detokenize one token at a time.

    Example usage is as follows:

        detokenizer = ...

        # Reset the tokenizer state
        detokenizer.reset()

        for token in generate(...):
            detokenizer.add_token(token.item())

            # Contains the whole text so far. Some tokens may not be included
            # since it contains whole words usually.
            detokenizer.text

            # Contains the printable segment (usually a word) since the last
            # time it was accessed
            detokenizer.last_segment

            # Contains all the tokens added so far
            detokenizer.tokens

        # Make sure that we detokenize any remaining tokens
        detokenizer.finalize()

        # Now detokenizer.text should match tokenizer.decode(detokenizer.tokens)
    """

    __slots__ = ("text", "tokens", "offset")

    def reset(self):
        raise NotImplementedError()

    def add_token(self, token):
        raise NotImplementedError()

    def finalize(self):
        raise NotImplementedError()

    @property
    def last_segment(self):
        """Return the last segment of readable text since last time this property was accessed."""
        text = self.text
        segment = text[self.offset :]
        self.offset = len(text)
        return segment


class NaiveStreamingDetokenizer(StreamingDetokenizer):
    """NaiveStreamingDetokenizer relies on the underlying tokenizer
    implementation and should work with every tokenizer.

    Its complexity is O(T^2) where T is the longest line since it will
    repeatedly detokenize the same tokens until a new line is generated.
    """

    def __init__(self, tokenizer):
        self._tokenizer = tokenizer
        self._tokenizer.decode([0])
        self.reset()

    def reset(self):
        self.offset = 0
        self.tokens = []
        self._text = ""
        self._current_tokens = []
        self._current_text = ""

    def add_token(self, token):
        self._current_tokens.append(token)
        self.tokens.append(token)

    def finalize(self):
        self._text += self._tokenizer.decode(self._current_tokens)
        self._current_tokens = []
        self._current_text = ""

    @property
    def text(self):
        if self._current_tokens:
            self._current_text = self._tokenizer.decode(self._current_tokens)
            if (
                self._tokenizer.clean_up_tokenization_spaces
                and self._current_text[-1] == " "
            ):
                self._current_text = self._current_text[:-1]
        if self._current_text and self._current_text[-1] == "\n":
            self._text += self._current_text
            self._current_tokens.clear()
            self._current_text = ""
        return self._text + self._current_text


class SPMStreamingDetokenizer(StreamingDetokenizer):
    """A streaming detokenizer for SPM models.

    It adds tokens to the text if the next token starts with the special SPM
    underscore which results in linear complexity.
    """

    def __init__(self, tokenizer, trim_space=True):
        self.trim_space = trim_space
        self._sep = "\u2581".encode()

        # Extract the tokens in a list from id to text
        self.tokenmap = [""] * (max(tokenizer.vocab.values()) + 1)
        for value, tokenid in tokenizer.vocab.items():
            if value.startswith("<0x"):
                # Replace bytes with their value
                self.tokenmap[tokenid] = bytes([int(value[3:5], 16)])
            else:
                self.tokenmap[tokenid] = value.encode()

        self.reset()

    def reset(self):
        self.offset = 0
        self._unflushed = b""
        self.text = ""
        self.tokens = []

    def _flush(self):
        text = self._unflushed.replace(self._sep, b" ").decode("utf-8", "replace")
        if not self.text and self.trim_space and text and text[0] == " ":
            text = text[1:]
        self.text += text

    def add_token(self, token):
        self.tokens.append(token)
        v = self.tokenmap[token]
        if v.startswith(self._sep):
            self._flush()
            self._unflushed = v
        else:
            self._unflushed += v

    def finalize(self):
        self._flush()
        self._unflushed = b""


class BPEStreamingDetokenizer(StreamingDetokenizer):
    """A streaming detokenizer for OpenAI style BPE models.

    It adds tokens to the text if the next token starts with a space similar to
    the SPM detokenizer.
    """

    _byte_decoder = None
    _space_matches = (".", "?", "!", ",", "n't", "'m", "'s", "'ve", "'re")

    def __init__(self, tokenizer):

        self.clean_spaces = tokenizer.clean_up_tokenization_spaces

        # Extract the tokens in a list from id to text
        self.tokenmap = [None] * len(tokenizer.vocab)
        for value, tokenid in tokenizer.vocab.items():
            self.tokenmap[tokenid] = value

        self.reset()

        # Make the BPE byte decoder from
        # https://github.com/openai/gpt-2/blob/master/src/encoder.py
        self.make_byte_decoder()

        self._added_ids = set(tokenizer.added_tokens_decoder.keys())

    def reset(self):
        self.offset = 0
        self._unflushed = ""
        self.text = ""
        self.tokens = []

    def _maybe_trim_space(self, current_text):
        if len(current_text) == 0:
            return current_text
        elif current_text[0] != " ":
            return current_text
        elif not self.text:
            return current_text[1:]
        elif self.clean_spaces and current_text[1:].startswith(self._space_matches):
            return current_text[1:]
        return current_text

    def add_token(self, token):
        self.tokens.append(token)
        v = self.tokenmap[token]
        is_added = token in self._added_ids
        if not is_added:
            self._unflushed += v
        text = bytearray(self._byte_decoder[c] for c in self._unflushed).decode(
            "utf-8", "replace"
        )
        if is_added:
            text += v
        if not text.endswith("\ufffd"):
            self.text += self._maybe_trim_space(text)
            self._unflushed = ""

    def finalize(self):
        current_text = bytearray(self._byte_decoder[c] for c in self._unflushed).decode(
            "utf-8",
            "replace",
        )
        self.text += self._maybe_trim_space(current_text)
        self._unflushed = ""

    @classmethod
    def make_byte_decoder(cls):
        """See https://github.com/openai/gpt-2/blob/master/src/encoder.py for the rationale."""
        if cls._byte_decoder is not None:
            return

        char_to_bytes = {}
        limits = [
            0,
            ord("!"),
            ord("~") + 1,
            ord("¡"),
            ord("¬") + 1,
            ord("®"),
            ord("ÿ") + 1,
        ]
        n = 0
        for i, (start, stop) in enumerate(zip(limits, limits[1:])):
            if i % 2 == 0:
                for b in range(start, stop):
                    char_to_bytes[chr(2**8 + n)] = b
                    n += 1
            else:
                for b in range(start, stop):
                    char_to_bytes[chr(b)] = b
        cls._byte_decoder = char_to_bytes


class TokenizerWrapper:
    """A wrapper that combines an HF tokenizer and a detokenizer.

    Accessing any attribute other than the ``detokenizer`` is forwarded to the
    huggingface tokenizer.
    """

    def __init__(
        self, tokenizer, detokenizer_class=NaiveStreamingDetokenizer, eos_token_ids=None
    ):
        self._tokenizer = tokenizer
        self._detokenizer = detokenizer_class(tokenizer)
        self._eos_token_ids = (
            set(eos_token_ids)
            if eos_token_ids is not None
            else {tokenizer.eos_token_id}
        )

    def __getattr__(self, attr):
        if attr == "detokenizer":
            return self._detokenizer
        elif attr == "eos_token_ids":
            return self._eos_token_ids
        elif attr.startswith("_"):
            return self.__getattribute__(attr)
        else:
            return getattr(self._tokenizer, attr)

    def __setattr__(self, attr, value):
        if attr in {"detokenizer", "eos_token_ids"}:
            if attr == "detokenizer":
                raise AttributeError("Cannot set the detokenizer.")
            elif attr == "eos_token_ids":
                self._eos_token_ids = set(value) if value is not None else set()
        elif attr.startswith("_"):
            super().__setattr__(attr, value)
        else:
            setattr(self._tokenizer, attr, value)


def _match(a, b):
    if type(a) != type(b):
        return False
    if isinstance(a, dict):
        return len(a) == len(b) and all(k in b and _match(a[k], b[k]) for k in a)
    if isinstance(a, list):
        return len(a) == len(b) and all(_match(ai, bi) for ai, bi in zip(a, b))

    return a == b


def _is_spm_decoder(decoder):
    _target_description = {
        "type": "Sequence",
        "decoders": [
            {"type": "Replace", "pattern": {"String": "▁"}, "content": " "},
            {"type": "ByteFallback"},
            {"type": "Fuse"},
            {"type": "Strip", "content": " ", "start": 1, "stop": 0},
        ],
    }
    return _match(_target_description, decoder)


def _is_spm_decoder_no_space(decoder):
    _target_description = {
        "type": "Sequence",
        "decoders": [
            {"type": "Replace", "pattern": {"String": "▁"}, "content": " "},
            {"type": "ByteFallback"},
            {"type": "Fuse"},
        ],
    }
    return _match(_target_description, decoder)


def _is_bpe_decoder(decoder):
    return isinstance(decoder, dict) and decoder.get("type", None) == "ByteLevel"


def load_tokenizer(model_path, tokenizer_config_extra={}, eos_token_ids=None):
    """Load a huggingface tokenizer and try to infer the type of streaming
    detokenizer to use.

    Note, to use a fast streaming tokenizer, pass a local file path rather than
    a Hugging Face repo ID.
    """
    detokenizer_class = NaiveStreamingDetokenizer

    tokenizer_file = model_path / "tokenizer.json"
    if tokenizer_file.exists():
        with open(tokenizer_file, "r") as fid:
            tokenizer_content = json.load(fid)
        if "decoder" in tokenizer_content:
            if _is_spm_decoder(tokenizer_content["decoder"]):
                detokenizer_class = SPMStreamingDetokenizer
            elif _is_spm_decoder_no_space(tokenizer_content["decoder"]):
                detokenizer_class = partial(SPMStreamingDetokenizer, trim_space=False)
            elif _is_bpe_decoder(tokenizer_content["decoder"]):
                detokenizer_class = BPEStreamingDetokenizer

    if isinstance(eos_token_ids, int):
        eos_token_ids = [eos_token_ids]
    return TokenizerWrapper(
        AutoTokenizer.from_pretrained(model_path, **tokenizer_config_extra),
        detokenizer_class,
<<<<<<< HEAD
    )


def no_bos_or_eos(sequence: List, bos: int, eos: int) -> List:
    removed_bos = sequence if sequence[0] != bos else sequence[1:]
    return removed_bos[:-1] if removed_bos[-1] == eos else removed_bos
=======
        eos_token_ids=eos_token_ids,
    )
>>>>>>> fc0674d2
<|MERGE_RESOLUTION|>--- conflicted
+++ resolved
@@ -349,14 +349,10 @@
     return TokenizerWrapper(
         AutoTokenizer.from_pretrained(model_path, **tokenizer_config_extra),
         detokenizer_class,
-<<<<<<< HEAD
+        eos_token_ids=eos_token_ids,
     )
 
 
 def no_bos_or_eos(sequence: List, bos: int, eos: int) -> List:
     removed_bos = sequence if sequence[0] != bos else sequence[1:]
-    return removed_bos[:-1] if removed_bos[-1] == eos else removed_bos
-=======
-        eos_token_ids=eos_token_ids,
-    )
->>>>>>> fc0674d2
+    return removed_bos[:-1] if removed_bos[-1] == eos else removed_bos